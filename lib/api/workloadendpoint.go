// Copyright (c) 2016 Tigera, Inc. All rights reserved.

// Licensed under the Apache License, Version 2.0 (the "License");
// you may not use this file except in compliance with the License.
// You may obtain a copy of the License at
//
//     http://www.apache.org/licenses/LICENSE-2.0
//
// Unless required by applicable law or agreed to in writing, software
// distributed under the License is distributed on an "AS IS" BASIS,
// WITHOUT WARRANTIES OR CONDITIONS OF ANY KIND, either express or implied.
// See the License for the specific language governing permissions and
// limitations under the License.

package api

import (
	"fmt"

	"github.com/projectcalico/libcalico-go/lib/api/unversioned"
	"github.com/projectcalico/libcalico-go/lib/net"
)

type WorkloadEndpoint struct {
	unversioned.TypeMetadata
	Metadata WorkloadEndpointMetadata `json:"metadata,omitempty"`
	Spec     WorkloadEndpointSpec     `json:"spec,omitempty"`
}

// WorkloadEndpointMetadata contains the Metadata for a WorkloadEndpoint resource.
type WorkloadEndpointMetadata struct {
	unversioned.ObjectMetadata

	// The name of the endpoint.  This may be omitted on a create, in which case an endpoint
	// ID will be automatically created, and the endpoint ID will be included in the response.
	Name string `json:"name,omitempty" validate:"omitempty,namespacedname"`

	// The name of the workload.
<<<<<<< HEAD
	Workload string `json:"workload,omitempty" validate:"omitempty,name"`

	// ActiveInstanceID contains an identifier for the container networked for
	// this WorkloadEndpoint. ActiveInstanceID is an optional field.
	ActiveInstanceID string `json:activeInstanceID,omitempty" validate:"omitempty,name"`

	// The name of the orchestrator.
	Orchestrator string `json:"orchestrator,omitempty" validate:"omitempty,name"`
=======
	Workload string `json:"workload,omitempty" valid:"omitempty,namespacedname"`

	// The name of the orchestrator.
	Orchestrator string `json:"orchestrator,omitempty" valid:"omitempty,namespacedname"`
>>>>>>> 915a7231

	// The node name identifying the Calico node instance.
	Node string `json:"node,omitempty" validate:"omitempty,name"`

	// The labels applied to the workload endpoint.  It is expected that many endpoints share
	// the same labels. For example, they could be used to label all “production” workloads
	// with “deployment=prod” so that security policy can be applied to production workloads.
	Labels map[string]string `json:"labels,omitempty" validate:"omitempty,labels"`
}

// WorkloadEndpointMetadata contains the specification for a WorkloadEndpoint resource.
type WorkloadEndpointSpec struct {
	// IPNetworks is a list of subnets allocated to this endpoint. IP packets will only be
	// allowed to leave this interface if they come from an address in one of these subnets.
	//
	// Currently only /32 for IPv4 and /128 for IPv6 networks are supported.
	IPNetworks []net.IPNet `json:"ipNetworks,omitempty" validate:"omitempty"`

	// IPNATs is a list of 1:1 NAT mappings to apply to the endpoint. Inbound connections
	// to the external IP will be forwarded to the internal IP. Connections initiated from the
	// internal IP will not have their source address changed, except when an endpoint attempts
	// to connect one of its own external IPs. Each internal IP must be associated with the same
	// endpoint via the configured IPNetworks.
	IPNATs []IPNAT `json:"ipNATs,omitempty" validate:"omitempty,dive"`

	// IPv4Gateway is the gateway IPv4 address for traffic from the workload.
	IPv4Gateway *net.IP `json:"ipv4Gateway,omitempty" validate:"omitempty"`

	// IPv6Gateway is the gateway IPv6 address for traffic from the workload.
	IPv6Gateway *net.IP `json:"ipv6Gateway,omitempty" validate:"omitempty"`

	// A list of security Profile resources that apply to this endpoint. Each profile is
	// applied in the order that they appear in this list.  Profile rules are applied
	// after the selector-based security policy.
	Profiles []string `json:"profiles,omitempty" validate:"omitempty,dive,namespacedname"`

	// InterfaceName the name of the Linux interface on the host: for example, tap80.
	InterfaceName string `json:"interfaceName,omitempty" validate:"interface"`

	// MAC is the MAC address of the endpoint interface.
	MAC *net.MAC `json:"mac,omitempty" validate:"omitempty,mac"`
}

// IPNat contains a single NAT mapping for a WorkloadEndpoint resource.
type IPNAT struct {
	// The internal IP address which must be associated with the owning endpoint via the
	// configured IPNetworks for the endpoint.
	InternalIP net.IP `json:"internalIP"`

	// The external IP address.
	ExternalIP net.IP `json:"externalIP"`
}

// String returns a friendly form of an IPNAT.
func (i IPNAT) String() string {
	return fmt.Sprintf("%s<>%s", i.InternalIP, i.ExternalIP)
}

// NewWorkloadEndpoint creates a new (zeroed) WorkloadEndpoint struct with the TypeMetadata
// initialised to the current version.
func NewWorkloadEndpoint() *WorkloadEndpoint {
	return &WorkloadEndpoint{
		TypeMetadata: unversioned.TypeMetadata{
			Kind:       "workloadEndpoint",
			APIVersion: unversioned.VersionCurrent,
		},
	}
}

// WorkloadEndpointList contains a list of Host Endpoint resources.  List types are returned
// from List() enumerations in the client interface.
type WorkloadEndpointList struct {
	unversioned.TypeMetadata
	Metadata unversioned.ListMetadata `json:"metadata,omitempty"`
	Items    []WorkloadEndpoint       `json:"items" validate:"dive"`
}

// NewWorkloadEndpointList creates a new (zeroed) NodeList struct with the TypeMetadata
// initialised to the current version.
func NewWorkloadEndpointList() *WorkloadEndpointList {
	return &WorkloadEndpointList{
		TypeMetadata: unversioned.TypeMetadata{
			Kind:       "workloadEndpointList",
			APIVersion: unversioned.VersionCurrent,
		},
	}
}<|MERGE_RESOLUTION|>--- conflicted
+++ resolved
@@ -36,21 +36,14 @@
 	Name string `json:"name,omitempty" validate:"omitempty,namespacedname"`
 
 	// The name of the workload.
-<<<<<<< HEAD
-	Workload string `json:"workload,omitempty" validate:"omitempty,name"`
-
-	// ActiveInstanceID contains an identifier for the container networked for
+	Workload string `json:"workload,omitempty" valid:"omitempty,namespacedname"`
+  
+  // ActiveInstanceID contains an identifier for the container networked for
 	// this WorkloadEndpoint. ActiveInstanceID is an optional field.
 	ActiveInstanceID string `json:activeInstanceID,omitempty" validate:"omitempty,name"`
 
 	// The name of the orchestrator.
-	Orchestrator string `json:"orchestrator,omitempty" validate:"omitempty,name"`
-=======
-	Workload string `json:"workload,omitempty" valid:"omitempty,namespacedname"`
-
-	// The name of the orchestrator.
 	Orchestrator string `json:"orchestrator,omitempty" valid:"omitempty,namespacedname"`
->>>>>>> 915a7231
 
 	// The node name identifying the Calico node instance.
 	Node string `json:"node,omitempty" validate:"omitempty,name"`
