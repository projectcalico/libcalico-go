// Copyright (c) 2016-2019 Tigera, Inc. All rights reserved.

// Licensed under the Apache License, Version 2.0 (the "License");
// you may not use this file except in compliance with the License.
// You may obtain a copy of the License at
//
//     http://www.apache.org/licenses/LICENSE-2.0
//
// Unless required by applicable law or agreed to in writing, software
// distributed under the License is distributed on an "AS IS" BASIS,
// WITHOUT WARRANTIES OR CONDITIONS OF ANY KIND, either express or implied.
// See the License for the specific language governing permissions and
// limitations under the License.

package etcdv3

import (
	"context"
	"strconv"
	"sync/atomic"

	"github.com/coreos/etcd/clientv3"
	log "github.com/sirupsen/logrus"

	"github.com/projectcalico/libcalico-go/lib/backend/api"
	"github.com/projectcalico/libcalico-go/lib/backend/model"
)

const (
	resultsBufSize = 100
)

// Watch entries in the datastore matching the resources specified by the ListInterface.
func (c *etcdV3Client) Watch(cxt context.Context, l model.ListInterface, revision string) (api.WatchInterface, error) {
	var rev int64
	if len(revision) != 0 {
		var err error
		rev, err = strconv.ParseInt(revision, 10, 64)
		if err != nil {
			return nil, err
		}
	}

	wc := &watcher{
		client:     c,
		list:       l,
		initialRev: rev,
		resultChan: make(chan api.WatchEvent, resultsBufSize),
	}
	wc.ctx, wc.cancel = context.WithCancel(cxt)
	go wc.watchLoop()
	return wc, nil
}

// watcher implements watch.Interface.
type watcher struct {
	client     *etcdV3Client
	initialRev int64
	ctx        context.Context
	cancel     context.CancelFunc
	resultChan chan api.WatchEvent
	list       model.ListInterface
	terminated uint32
}

// Stop stops the watcher and releases associated resources.
// This calls through to the context cancel function.
func (wc *watcher) Stop() {
	wc.cancel()
}

// ResultChan returns a channel used to receive WatchEvents.
func (wc *watcher) ResultChan() <-chan api.WatchEvent {
	return wc.resultChan
}

// HasTerminated returns true when the watcher has completed termination processing.
func (wc *watcher) HasTerminated() bool {
	return atomic.LoadUint32(&wc.terminated) != 0
}

// watchLoop starts a watch on the required path prefix and sends a stream of
// event updates for internal processing.
func (wc *watcher) watchLoop() {
	// When this loop exits, make sure we terminate the watcher resources.
	defer wc.terminateWatcher()

	// If we are not watching a specific resource then this is a prefix watch.
	logCxt := log.WithField("list", wc.list)
	key, opts := calculateListKeyAndOptions(logCxt, wc.list)

	log.Debug("Starting watcher.watchLoop")
	if wc.initialRev == 0 {
		// No initial revision supplied, so perform a list of current configuration
		// which will also get the current revision we will start our watch from.
<<<<<<< HEAD
		if err := wc.listCurrent(); err != nil {
			// Error considered as terminating error, hence terminate watcher.
=======
		var kvps *model.KVPairList
		var err error
		if kvps, err = wc.listCurrent(); err != nil {
>>>>>>> 1b8bc835
			log.Errorf("failed to list current with latest state: %v", err)
			return
		}

		// If we're handling profiles, filter out the default-allow profile.
		if len(kvps.KVPairs) > 0 && (key == profilesKey || key == defaultAllowProfileKey) {
			wc.removeDefaultAllowProfile(kvps)
		}

		// We are sending an initial sync of entries to the watcher to provide current
		// state.  To the perspective of the watcher, these are added entries, so set the
		// event type to WatchAdded.
		log.WithField("NumEntries", len(kvps.KVPairs)).Debug("Sending create events for each existing entry")
		wc.sendAddedEvents(kvps)
	}

	opts = append(opts, clientv3.WithRev(wc.initialRev+1), clientv3.WithPrevKV())
	logCxt = logCxt.WithFields(log.Fields{
		"etcdv3-etcdKey": key,
		"rev":            wc.initialRev,
	})
	logCxt.Debug("Starting etcdv3 watch")
	wch := wc.client.etcdClient.Watch(wc.ctx, key, opts...)
	for wres := range wch {
		if wres.Err() != nil {
			// A watch channel error is a terminating event, so exit the loop.
			err := wres.Err()
			log.WithError(err).Error("Watch channel error")
			return
		}
		for _, e := range wres.Events {
			// Convert the etcdv3 event to the equivalent Watcher event.  An error
			// parsing the event is returned as an error, but don't exit the watcher as
			// restarting the watcher is unlikely to fix the conversion error.
			if ae, err := convertWatchEvent(e, wc.list); ae != nil {
				wc.sendEvent(ae)
			} else if err != nil {
				wc.sendError(err)
			}
		}
	}

	// If we exit the loop, it means the watcher has closed for some reason.
	log.Warn("etcdv3 watch channel closed")
}

// listCurrent retrieves the existing entries.
func (wc *watcher) listCurrent() (*model.KVPairList, error) {
	log.Info("Performing initial list with no revision")
	list, err := wc.client.List(wc.ctx, wc.list, "")
	if err != nil {
		return nil, err
	}

	wc.initialRev, err = strconv.ParseInt(list.Revision, 10, 64)
	if err != nil {
		log.WithError(err).Error("List returned revision that could not be parsed")
		return nil, err
	}

	return list, nil
}

// removeDefaultAllowProfile filters out the default-allow profile out of the
// given kvps list.
func (wc *watcher) removeDefaultAllowProfile(list *model.KVPairList) {
	log.Debugf("Filtering the default-allow profile out of the kvps list")
	n := 0
	s := list.KVPairs
	for _, kvp := range s {
		if kvp.Key != defaultAllowProfileResourceKey {
			s[n] = kvp
			n++
		}
	}
	list.KVPairs = s[:n]
}

// sendAddedEvents sends an ADDED event for each entry in the kvp list.
func (wc *watcher) sendAddedEvents(list *model.KVPairList) {
	for _, kv := range list.KVPairs {
		wc.sendEvent(&api.WatchEvent{
			Type: api.WatchAdded,
			New:  kv,
		})
	}
}

// terminateWatcher terminates the resources associated with the watcher.
func (wc *watcher) terminateWatcher() {
	log.Debug("Terminating etcdv3 watcher")
	// Cancel the context - which will cancel the etcd Watch, this may have already been
	// cancelled through an explicit Stop, but it is fine to cancel multiple times.
	wc.cancel()

	// Close the results channel.
	close(wc.resultChan)

	// Increment the terminated counter using a goroutine safe operation.
	atomic.AddUint32(&wc.terminated, 1)
}

// sendError packages up the error as an event and sends it in the results channel.
func (wc *watcher) sendError(err error) {
	// The response from etcd commands may include a context.Canceled error if the context
	// was cancelled before completion.  Since with our Watcher we don't include that as
	// an error type skip over the Canceled error, the error processing in the main
	// watch thread will terminate the watcher.
	if err == context.Canceled {
		return
	}

	// Wrap the error up in a WatchEvent and use sendEvent to send it.
	errEvent := &api.WatchEvent{
		Type:  api.WatchError,
		Error: err,
	}
	wc.sendEvent(errEvent)
}

// sendEvent sends an event in the results channel.
func (wc *watcher) sendEvent(e *api.WatchEvent) {
	if len(wc.resultChan) == resultsBufSize {
		log.Warningf("Watch events backing up: %d events", resultsBufSize)
	}
	select {
	case wc.resultChan <- *e:
	case <-wc.ctx.Done():
	}
}<|MERGE_RESOLUTION|>--- conflicted
+++ resolved
@@ -93,14 +93,9 @@
 	if wc.initialRev == 0 {
 		// No initial revision supplied, so perform a list of current configuration
 		// which will also get the current revision we will start our watch from.
-<<<<<<< HEAD
-		if err := wc.listCurrent(); err != nil {
-			// Error considered as terminating error, hence terminate watcher.
-=======
 		var kvps *model.KVPairList
 		var err error
 		if kvps, err = wc.listCurrent(); err != nil {
->>>>>>> 1b8bc835
 			log.Errorf("failed to list current with latest state: %v", err)
 			return
 		}
