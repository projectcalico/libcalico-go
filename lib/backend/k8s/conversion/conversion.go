--- conflicted
+++ resolved
@@ -570,13 +570,8 @@
 
 // SplitNetworkPolicyRevision extracts the CRD and K8s NetworkPolicy revisions from the combined
 // revision returned on the KDD NetworkPolicy client.
-<<<<<<< HEAD
-func (c Converter) SplitNetworkPolicyRevision(rev string) (crdNPRev string, k8sNPRev string, err error) {
+func (c converter) SplitNetworkPolicyRevision(rev string) (crdNPRev string, k8sNPRev string, err error) {
 	if rev == "" || rev == "0" {
-=======
-func (c converter) SplitNetworkPolicyRevision(rev string) (crdNPRev string, k8sNPRev string, err error) {
-	if rev == "" {
->>>>>>> 2c606939
 		return
 	}
 
@@ -669,13 +664,8 @@
 // SplitProfileRevision extracts the namespace and serviceaccount revisions from the combined
 // revision returned on the KDD service account based profile.
 // This is conditional on the feature flag for serviceaccount set or not.
-<<<<<<< HEAD
-func (c Converter) SplitProfileRevision(rev string) (nsRev string, saRev string, err error) {
+func (c converter) SplitProfileRevision(rev string) (nsRev string, saRev string, err error) {
 	if rev == "" || rev == "0" {
-=======
-func (c converter) SplitProfileRevision(rev string) (nsRev string, saRev string, err error) {
-	if rev == "" {
->>>>>>> 2c606939
 		return
 	}
 
