// Copyright (c) 2017 Tigera, Inc. All rights reserved.

// Licensed under the Apache License, Version 2.0 (the "License");
// you may not use this file except in compliance with the License.
// You may obtain a copy of the License at
//
//     http://www.apache.org/licenses/LICENSE-2.0
//
// Unless required by applicable law or agreed to in writing, software
// distributed under the License is distributed on an "AS IS" BASIS,
// WITHOUT WARRANTIES OR CONDITIONS OF ANY KIND, either express or implied.
// See the License for the specific language governing permissions and
// limitations under the License.

package resources

import (
	"context"
	"errors"
	"fmt"
	"reflect"
	"strings"
	"sync/atomic"

	log "github.com/sirupsen/logrus"

	apiv3 "github.com/projectcalico/libcalico-go/lib/apis/v3"
	"github.com/projectcalico/libcalico-go/lib/backend/api"
	"github.com/projectcalico/libcalico-go/lib/backend/k8s/conversion"
	"github.com/projectcalico/libcalico-go/lib/backend/model"
	cerrors "github.com/projectcalico/libcalico-go/lib/errors"

	extensions "k8s.io/api/extensions/v1beta1"
	metav1 "k8s.io/apimachinery/pkg/apis/meta/v1"
	"k8s.io/apimachinery/pkg/fields"
	"k8s.io/client-go/kubernetes"
	"k8s.io/client-go/kubernetes/scheme"
	"k8s.io/client-go/rest"
	"k8s.io/client-go/tools/cache"
)

const (
	NetworkPolicyResourceName = "NetworkPolicies"
	NetworkPolicyCRDName      = "networkpolicies.crd.projectcalico.org"
)

func NewNetworkPolicyClient(c *kubernetes.Clientset, r *rest.RESTClient) K8sResourceClient {
	crdClient := &customK8sResourceClient{
		restClient:      r,
		name:            NetworkPolicyCRDName,
		resource:        NetworkPolicyResourceName,
		description:     "Calico Network Policies",
		k8sResourceType: reflect.TypeOf(apiv3.NetworkPolicy{}),
		k8sResourceTypeMeta: metav1.TypeMeta{
			Kind:       apiv3.KindNetworkPolicy,
			APIVersion: apiv3.GroupVersionCurrent,
		},
		k8sListType:  reflect.TypeOf(apiv3.NetworkPolicyList{}),
		resourceKind: apiv3.KindNetworkPolicy,
		namespaced:   true,
	}
	return &networkPolicyClient{
		clientSet: c,
		crdClient: crdClient,
	}
}

// Implements the api.Client interface for NetworkPolicys.
type networkPolicyClient struct {
	conversion.Converter
	resourceName string
	clientSet    *kubernetes.Clientset
	crdClient    *customK8sResourceClient
}

func (c *networkPolicyClient) Create(ctx context.Context, kvp *model.KVPair) (*model.KVPair, error) {
	log.Debug("Received Create request on NetworkPolicy type")
	key := kvp.Key.(model.ResourceKey)
	if strings.HasPrefix(key.Name, conversion.K8sNetworkPolicyNamePrefix) {
		// We don't support Create of a Kubernetes NetworkPolicy.
		return nil, cerrors.ErrorOperationNotSupported{
			Identifier: kvp.Key,
			Operation:  "Create",
		}
	}

	kvp, err := c.crdClient.Create(ctx, kvp)
	if kvp != nil {
		// Convert the revision to the combined CRD/k8s revision - the k8s rev will be empty, but this
		// format will allow the revision to be passed into List and Watch calls.
		kvp.Revision = c.JoinRevisions(kvp.Revision, "")
	}
	return kvp, err
}

func (c *networkPolicyClient) Update(ctx context.Context, kvp *model.KVPair) (*model.KVPair, error) {
	log.Debug("Received Update request on NetworkPolicy type")

	key := kvp.Key.(model.ResourceKey)
	if strings.HasPrefix(key.Name, conversion.K8sNetworkPolicyNamePrefix) {
		// We don't support Update of a Kubernetes NetworkPolicy.
		return nil, cerrors.ErrorOperationNotSupported{
			Identifier: kvp.Key,
			Operation:  "Update",
		}
	}

	// The revision, if supplied, will be a combination of CRD and k8s-backed revisions.  Extract
	// the CRD rev and use that for the update.
	crdRev, _, err := c.SplitRevision(kvp.Revision)
	if err != nil {
		return nil, err
	}
	kvp.Revision = crdRev
	kvp, err = c.crdClient.Update(ctx, kvp)

	if kvp != nil {
		// Convert the revision back to the combined CRD/k8s revision - the k8s rev will be empty, but this
		// format will allow the revision to be passed into List and Watch calls.
		kvp.Revision = c.JoinRevisions(kvp.Revision, "")
	}
	return kvp, err
}

func (c *networkPolicyClient) Apply(kvp *model.KVPair) (*model.KVPair, error) {
	return nil, cerrors.ErrorOperationNotSupported{
		Identifier: kvp.Key,
		Operation:  "Apply",
	}
}

func (c *networkPolicyClient) Delete(ctx context.Context, key model.Key, revision string) (*model.KVPair, error) {
	log.Debug("Received Delete request on NetworkPolicy type")
	k := key.(model.ResourceKey)
	if strings.HasPrefix(k.Name, conversion.K8sNetworkPolicyNamePrefix) {
		// We don't support Delete of a Kubernetes NetworkPolicy.
		return nil, cerrors.ErrorOperationNotSupported{
			Identifier: key,
			Operation:  "Delete",
		}
	}

	// The revision, if supplied, will be a combination of CRD and k8s-backed revisions.  Extract
	// the CRD rev and use that for the delete.
	crdRev, _, err := c.SplitRevision(revision)
	if err != nil {
		return nil, err
	}
	kvp, err := c.crdClient.Delete(ctx, key, crdRev)

	if kvp != nil {
		// Convert the revision back to the combined CRD/k8s revision - the k8s rev will be empty.
		kvp.Revision = c.JoinRevisions(kvp.Revision, "")
	}
	return kvp, err
}

func (c *networkPolicyClient) Get(ctx context.Context, key model.Key, revision string) (*model.KVPair, error) {
	log.Debug("Received Get request on NetworkPolicy type")
	k := key.(model.ResourceKey)
	if k.Name == "" {
		return nil, errors.New("Missing policy name")
	}
	if k.Namespace == "" {
		return nil, errors.New("Missing policy namespace")
	}

	// The revision, if supplied, will be a combination of CRD and k8s-backed revisions.  Extract
	// the k8s rev and use the correct version depending on whether we are querying the CRD or the
	// k8s NetworkPolicy.
	crdRev, k8sRev, err := c.SplitRevision(revision)
	if err != nil {
		return nil, err
	}

	// Check to see if this is backed by a NetworkPolicy.
	if strings.HasPrefix(k.Name, conversion.K8sNetworkPolicyNamePrefix) {
		// Backed by a NetworkPolicy - extract the name.
		policyName := strings.TrimPrefix(k.Name, conversion.K8sNetworkPolicyNamePrefix)

		// Get the NetworkPolicy from the API and convert it.
		networkPolicy := extensions.NetworkPolicy{}
		err = c.clientSet.Extensions().RESTClient().
			Get().
			Resource("networkpolicies").
			Namespace(k.Namespace).
			Name(policyName).
			VersionedParams(&metav1.GetOptions{ResourceVersion: k8sRev}, scheme.ParameterCodec).
			Do().Into(&networkPolicy)
		if err != nil {
			return nil, K8sErrorToCalico(err, k)
		}
		kvp, err := c.K8sNetworkPolicyToCalico(&networkPolicy)

		if kvp != nil {
			// Convert the revision back to the combined CRD/k8s revision - the CRD rev will be empty.
			kvp.Revision = c.JoinRevisions("", kvp.Revision)
		}
		return kvp, err
	} else {
		kvp, err := c.crdClient.Get(ctx, k, crdRev)

		if kvp != nil {
			// Convert the revision back to the combined CRD/k8s revision - the k8s rev will be empty.
			kvp.Revision = c.JoinRevisions(kvp.Revision, "")
		}
		return kvp, err
	}
}

func (c *networkPolicyClient) List(ctx context.Context, list model.ListInterface, revision string) (*model.KVPairList, error) {
	log.Debug("Received List request on NetworkPolicy type")
	l := list.(model.ResourceListOptions)
	if l.Name != "" {
		// Exact lookup on a NetworkPolicy.
		kvp, err := c.Get(ctx, model.ResourceKey{Name: l.Name, Namespace: l.Namespace, Kind: l.Kind}, revision)
		if err != nil {
			// Return empty slice of KVPair if the object doesn't exist, return the error otherwise.
			if _, ok := err.(cerrors.ErrorResourceDoesNotExist); ok {
				return &model.KVPairList{
					KVPairs:  []*model.KVPair{},
					Revision: revision,
				}, nil
			} else {
				return nil, err
			}
		}

		return &model.KVPairList{
			KVPairs:  []*model.KVPair{kvp},
			Revision: revision,
		}, nil
	}

	// List all Namespaced Calico Network Policies.
	npKvps, err := c.crdClient.List(ctx, l, revision)
	if err != nil {
		log.WithError(err).Info("Unable to list Calico CRD-backed Network Policy resources")
		return nil, err
	}

	// Convert the revision to the combined CRD/k8s revision - the k8s rev will be empty.
	for _, kvp := range npKvps.KVPairs {
		kvp.Revision = c.JoinRevisions(kvp.Revision, "")
	}

	// List all of the k8s NetworkPolicy objects in all Namespaces.
	networkPolicies := extensions.NetworkPolicyList{}
	req := c.clientSet.Extensions().RESTClient().
		Get().
		Resource("networkpolicies")
	if l.Namespace != "" {
		// Add the namespace if requested.
		req = req.Namespace(l.Namespace)
	}
	err = req.Do().Into(&networkPolicies)
	if err != nil {
		log.WithError(err).Info("Unable to list K8s Network Policy resources")
		return nil, K8sErrorToCalico(err, l)
	}

	// For each policy, turn it into a Policy and generate the list.
	for _, p := range networkPolicies.Items {
		kvp, err := c.K8sNetworkPolicyToCalico(&p)
		if err != nil {
			log.WithError(err).Info("Failed to convert K8s Network Policy")
			return nil, err
		}

		// Convert the revision to the combined CRD/k8s revision - the CRD rev will be empty.
		kvp.Revision = c.JoinRevisions("", kvp.Revision)
		npKvps.KVPairs = append(npKvps.KVPairs, kvp)
	}

	// Combine the two resource versions to a single resource version for the List
	// that can be decoded by the Watch.
	npKvps.Revision = c.JoinRevisions(npKvps.Revision, networkPolicies.ResourceVersion)

	log.WithField("KVPs", npKvps).Info("Returning NP KVPs")
	return npKvps, nil
}

func (c *networkPolicyClient) EnsureInitialized() error {
	return nil
}

func (c *networkPolicyClient) Watch(ctx context.Context, list model.ListInterface, revision string) (api.WatchInterface, error) {
	resl := list.(model.ResourceListOptions)
	if len(resl.Name) != 0 {
		return nil, fmt.Errorf("cannot watch specific resource instance: %s", list.(model.ResourceListOptions).Name)
	}

	// If a revision is specified, see if it contains a "/" and if so split into separate
	// revisions for the CRD and for the K8s resource.
	crdNPRev, k8sNPRev, err := c.SplitRevision(revision)
	if err != nil {
		return nil, err
	}

	// The NetworkPolicy watcher needs to stream events from both the Calico CRD-backed Network Policy
	// and the Kubernetes native Network Policy.
	log.WithFields(log.Fields{
		"crdNPRev": crdNPRev,
		"k8sNPRev": k8sNPRev,
	}).Info("Watching two resources at individual revisions")

	k8sWatchClient := cache.NewListWatchFromClient(
		c.clientSet.ExtensionsV1beta1().RESTClient(),
		"networkpolicies",
		resl.Namespace,
		fields.Everything())
	k8sRawWatch, err := k8sWatchClient.WatchFunc(metav1.ListOptions{ResourceVersion: k8sNPRev})
	if err != nil {
		return nil, K8sErrorToCalico(err, list)
	}
	converter := func(r Resource) (*model.KVPair, error) {
		np, ok := r.(*extensions.NetworkPolicy)
		if !ok {
			return nil, errors.New("NetworkPolicy conversion with incorrect k8s resource type")
		}
		return c.K8sNetworkPolicyToCalico(np)
	}
	k8sWatch := newK8sWatcherConverter(ctx, "NetworkPolicy (namespaced)", converter, k8sRawWatch)

	calicoWatch, err := c.crdClient.Watch(ctx, list, crdNPRev)
	if err != nil {
		k8sWatch.Stop()
		return nil, err
	}

	return newNetworkPolicyWatcher(ctx, k8sNPRev, crdNPRev, k8sWatch, calicoWatch), nil

}

func newNetworkPolicyWatcher(ctx context.Context, k8sRev, crdRev string, k8sWatch, calicoWatch api.WatchInterface) api.WatchInterface {
	ctx, cancel := context.WithCancel(ctx)
	wc := &networkPolicyWatcher{
		k8sNPRev:   k8sRev,
		crdNPRev:   crdRev,
		k8sNPWatch: k8sWatch,
		crdNPWatch: calicoWatch,
		context:    ctx,
		cancel:     cancel,
		resultChan: make(chan api.WatchEvent, resultsBufSize),
	}
	go wc.processNPEvents()
	return wc
}

type networkPolicyWatcher struct {
	conversion.Converter
	converter  ConvertK8sResourceToKVPair
	k8sNPRev   string
	crdNPRev   string
	k8sNPWatch api.WatchInterface
	crdNPWatch api.WatchInterface
	context    context.Context
	cancel     context.CancelFunc
	resultChan chan api.WatchEvent
	terminated uint32
}

// Stop stops the watcher and releases associated resources.
// This calls through to the context cancel function.
func (npw *networkPolicyWatcher) Stop() {
	npw.cancel()
	npw.k8sNPWatch.Stop()
	npw.crdNPWatch.Stop()
}

// ResultChan returns a channel used to receive WatchEvents.
func (npw *networkPolicyWatcher) ResultChan() <-chan api.WatchEvent {
	return npw.resultChan
}

// HasTerminated returns true when the watcher has completed termination processing.
func (npw *networkPolicyWatcher) HasTerminated() bool {
	terminated := atomic.LoadUint32(&npw.terminated) != 0

	if npw.k8sNPWatch != nil {
		terminated = terminated && npw.k8sNPWatch.HasTerminated()
	}
	if npw.crdNPWatch != nil {
		terminated = terminated && npw.crdNPWatch.HasTerminated()
	}

	return terminated
}

// Loop to process the events stream from the underlying k8s Watcher and convert them to
// backend KVPs.
func (npw *networkPolicyWatcher) processNPEvents() {
	log.Info("Watcher process started")
	defer func() {
		log.Info("Watcher process terminated")
		npw.Stop()
		close(npw.resultChan)
		atomic.AddUint32(&npw.terminated, 1)
	}()

	for {
		var ok bool
		var e api.WatchEvent
		var isCRDEvent bool
		select {
		case e, ok = <-npw.crdNPWatch.ResultChan():
			if !ok {
				// We shouldn't get a closed channel without first getting a terminating error,
				// so write a warning log and convert to a termination error.
				log.Warn("Calico NP channel closed")
				e = api.WatchEvent{
					Type: api.WatchError,
					Error: cerrors.ErrorWatchTerminated{
						ClosedByRemote: true,
						Err:            errors.New("Calico NP watch channel closed"),
					},
				}
			}
			log.Debug("Processing Calico NP event")
			isCRDEvent = true

		case e, ok = <-npw.k8sNPWatch.ResultChan():
			if !ok {
				// We shouldn't get a closed channel without first getting a terminating error,
				// so write a warning log and convert to a termination error.
				log.Warn("Kubernetes NP channel closed")
				e = api.WatchEvent{
					Type: api.WatchError,
					Error: cerrors.ErrorWatchTerminated{
						ClosedByRemote: true,
						Err:            errors.New("Kubernetes NP watch channel closed"),
					},
				}
			}
			log.Debug("Processing Kubernetes NP event")
			isCRDEvent = false

		case <-npw.context.Done(): // user cancel
			log.Info("Process watcher done event in KDD client")
			return
		}

		// Update the resource version of the Object in the watcher.  The version returned on a watch
		// event needs to able to be passed back into a Watch client so that we can resume watching
		// when a watch fails.  The watch client is expecting a slash separated list of resource
		// versions in the format <CRD NP Revision>/<k8s NP Revision>.
		var value interface{}
		switch e.Type {
		case api.WatchModified, api.WatchAdded:
			value = e.New.Value
		case api.WatchDeleted:
			value = e.Old.Value
		}

		if value != nil {
			oma, ok := value.(metav1.ObjectMetaAccessor)
			if !ok {
				log.WithField("event", e).Error(
					"Resource returned from watch does not implement the ObjectMetaAccessor interface")
				e = api.WatchEvent{
					Type: api.WatchError,
					Error: cerrors.ErrorWatchTerminated{
						Err: errors.New("Resource returned from watch does not implement the ObjectMetaAccessor interface"),
					},
				}
			}
			if isCRDEvent {
				npw.crdNPRev = oma.GetObjectMeta().GetResourceVersion()
			} else {
				npw.k8sNPRev = oma.GetObjectMeta().GetResourceVersion()
			}
			oma.GetObjectMeta().SetResourceVersion(npw.JoinNetworkPolicyRevisions(npw.crdNPRev, npw.k8sNPRev))
		} else if e.Error == nil {
			log.WithField("event", e).Warning("Event had nil error and value")
		}
<<<<<<< HEAD
		oma.GetObjectMeta().SetResourceVersion(npw.JoinRevisions(npw.crdNPRev, npw.k8sNPRev))
=======
>>>>>>> 316c6ea0

		// Send the processed event.
		select {
		case npw.resultChan <- e:
			// If this is an error event, check to see if it's a terminating one.
			// If so, terminate this watcher.
			if e.Type == api.WatchError {
				log.WithError(e.Error).Debug("Kubernetes event converted to backend watcher error event")
				if _, ok := e.Error.(cerrors.ErrorWatchTerminated); ok {
					log.Info("Watch terminated event")
					return
				}
			}

		case <-npw.context.Done():
			log.Info("Process watcher done event during watch event in kdd client")
			return
		}
	}
}<|MERGE_RESOLUTION|>--- conflicted
+++ resolved
@@ -469,14 +469,10 @@
 			} else {
 				npw.k8sNPRev = oma.GetObjectMeta().GetResourceVersion()
 			}
-			oma.GetObjectMeta().SetResourceVersion(npw.JoinNetworkPolicyRevisions(npw.crdNPRev, npw.k8sNPRev))
+			oma.GetObjectMeta().SetResourceVersion(npw.JoinRevisions(npw.crdNPRev, npw.k8sNPRev))
 		} else if e.Error == nil {
 			log.WithField("event", e).Warning("Event had nil error and value")
 		}
-<<<<<<< HEAD
-		oma.GetObjectMeta().SetResourceVersion(npw.JoinRevisions(npw.crdNPRev, npw.k8sNPRev))
-=======
->>>>>>> 316c6ea0
 
 		// Send the processed event.
 		select {
