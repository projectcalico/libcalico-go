--- conflicted
+++ resolved
@@ -175,39 +175,6 @@
 			Error: fmt.Errorf("unhandled Kubernetes watcher event type: %v", kevent.Type),
 		}}
 	}
-
-<<<<<<< HEAD
-	var wEvents []*api.WatchEvent
-	for _, kvp := range kvps {
-		switch kevent.Type {
-		case kwatch.Error:
-			// An error directly from the k8s watcher is a terminating event.
-			wEvents = append(wEvents, &api.WatchEvent{
-				Type:  api.WatchError,
-				Error: apierrors.FromObject(kevent.Object),
-			})
-		case kwatch.Deleted:
-			wEvents = append(wEvents, &api.WatchEvent{
-				Type: api.WatchDeleted,
-				Old:  kvp,
-			})
-		case kwatch.Added:
-			wEvents = append(wEvents, &api.WatchEvent{
-				Type: api.WatchAdded,
-				New:  kvp,
-			})
-		case kwatch.Modified:
-			// In KDD we don't have access to the previous settings, so just set the current settings.
-			wEvents = append(wEvents, &api.WatchEvent{
-				Type: api.WatchModified,
-				New:  kvp,
-			})
-		default:
-			wEvents = append(wEvents, &api.WatchEvent{
-				Type:  api.WatchError,
-				Error: fmt.Errorf("unhandled Kubernetes watcher event type: %v", kevent.Type),
-			})
-=======
 }
 
 func (crw *k8sWatcherConverter) buildEventsFromKVPs(kvps []*model.KVPair, t kwatch.EventType) []*api.WatchEvent {
@@ -225,7 +192,6 @@
 		// In KDD we don't have access to the previous settings, so just set the current settings.
 		getEvent = func(kvp *model.KVPair) *api.WatchEvent {
 			return &api.WatchEvent{Type: api.WatchModified, New: kvp}
->>>>>>> 1b8bc835
 		}
 	default:
 		crw.logCxt.WithField("type", t).Error("unexpected event type when building events")
