// Copyright (c) 2016-2017 Tigera, Inc. All rights reserved.

// Licensed under the Apache License, Version 2.0 (the "License");
// you may not use this file except in compliance with the License.
// You may obtain a copy of the License at
//
//     http://www.apache.org/licenses/LICENSE-2.0
//
// Unless required by applicable law or agreed to in writing, software
// distributed under the License is distributed on an "AS IS" BASIS,
// WITHOUT WARRANTIES OR CONDITIONS OF ANY KIND, either express or implied.
// See the License for the specific language governing permissions and
// limitations under the License.

package k8s

import (
	"fmt"
	"sync"
	"time"

	. "github.com/onsi/ginkgo"
	. "github.com/onsi/gomega"

	log "github.com/Sirupsen/logrus"

	capi "github.com/projectcalico/libcalico-go/lib/api"
	"github.com/projectcalico/libcalico-go/lib/backend/api"
	"github.com/projectcalico/libcalico-go/lib/backend/model"
	"github.com/projectcalico/libcalico-go/lib/errors"
	cnet "github.com/projectcalico/libcalico-go/lib/net"
	"github.com/projectcalico/libcalico-go/lib/numorstring"

	metav1 "k8s.io/apimachinery/pkg/apis/meta/v1"
	"k8s.io/apimachinery/pkg/util/wait"
	k8sapi "k8s.io/client-go/pkg/api/v1"
	extensions "k8s.io/client-go/pkg/apis/extensions/v1beta1"
<<<<<<< HEAD
=======
)

var (
	zeroOrder              = float64(0.0)
	calicoAllowPolicyModel = model.Policy{
		Order: &zeroOrder,
		InboundRules: []model.Rule{
			{
				Action: "allow",
			},
		},
		OutboundRules: []model.Rule{
			{
				Action: "allow",
			},
		},
	}
	calicoDisallowPolicyModel = model.Policy{
		Order: &zeroOrder,
		InboundRules: []model.Rule{
			{
				Action: "deny",
			},
		},
		OutboundRules: []model.Rule{
			{
				Action: "deny",
			},
		},
	}

	// Use a back-off set of intervals for testing deletion of a namespace
	// which can sometimes be slow.
	slowCheck = []interface{}{
		60 * time.Second,
		1 * time.Second,
	}
>>>>>>> 050be2ca
)

// cb implements the callback interface required for the
// backend Syncer API.
type cb struct {
	// Stores the current state for comparison by the tests.
	State map[string]api.Update
	Lock  *sync.Mutex

	status     api.SyncStatus
	updateChan chan api.Update
}

func (c cb) OnStatusUpdated(status api.SyncStatus) {
	defer GinkgoRecover()

	// Keep latest status up to date.
	log.Warnf("[TEST] Received status update: %+v", status)
	c.status = status

	// Once we get in sync, we don't ever expect to not
	// be in sync.
	if c.status == api.InSync {
		Expect(status).To(Equal(api.InSync))
	}
}

func (c cb) OnUpdates(updates []api.Update) {
	defer GinkgoRecover()

	// Ensure the given updates are valid.
	// We only perform mild validation here.
	for _, u := range updates {
		switch u.UpdateType {
		case api.UpdateTypeKVNew:
			// Sometimes the value is nil (e.g ProfileTags)
			log.Infof("[TEST] Syncer received new: %+v", u)
		case api.UpdateTypeKVUpdated:
			// Sometimes the value is nil (e.g ProfileTags)
			log.Infof("[TEST] Syncer received updated: %+v", u)
		case api.UpdateTypeKVDeleted:
			// Ensure the value is nil for deletes.
			log.Infof("[TEST] Syncer received deleted: %+v", u)
			Expect(u.Value).To(BeNil())
		case api.UpdateTypeKVUnknown:
			panic(fmt.Sprintf("[TEST] Syncer received unkown update: %+v", u))
		}

		// Send the update to a goroutine which will process it.
		c.updateChan <- u
	}
}

func (c cb) ProcessUpdates() {
	for u := range c.updateChan {
		// Store off the update so it can be checked by the test.
		// Use a mutex for safe cross-goroutine reads/writes.
		c.Lock.Lock()
		if u.UpdateType == api.UpdateTypeKVUnknown {
			// We should never get this!
			log.Panic("Received Unknown update type")
		} else if u.UpdateType == api.UpdateTypeKVDeleted {
			// Deleted.
			delete(c.State, u.Key.String())
			log.Infof("[TEST] Delete update %s", u.Key.String())
		} else {
			// Add or modified.
			c.State[u.Key.String()] = u
			log.Infof("[TEST] Stored update %s", u.Key.String())
		}
		c.Lock.Unlock()
	}
}

func (c cb) ExpectExists(kvps []model.KVPair) {
	// For each Key, wait for it to exist.
	for _, kvp := range kvps {
		log.Infof("[TEST] Expecting key: %s", kvp.Key)
		exists := false

		wait.PollImmediate(1*time.Second, 60*time.Second, func() (bool, error) {
			// Get the update.
			c.Lock.Lock()
			update, ok := c.State[kvp.Key.String()]
			exists = ok
			c.Lock.Unlock()

			log.Infof("[TEST] Key exists? %t: %+v", ok, update)
			if ok {
				// Expected key to exist, and it does.
				return true, nil
			} else {
				// Key does not yet exist.
				return false, nil
			}
		})

		// Expect the key to have existed.
		Expect(exists).To(Equal(true), fmt.Sprintf("Expected key to exist: %s", kvp.Key))
	}
}

// ExpectDeleted asserts that the provided KVPairs have been deleted
// via an update over the Syncer.
func (c cb) ExpectDeleted(kvps []model.KVPair) {
	for _, kvp := range kvps {
		log.Infof("[TEST] Not expecting key: %s", kvp.Key)
		exists := true

		wait.PollImmediate(1*time.Second, 60*time.Second, func() (bool, error) {
			// Get the update.
			c.Lock.Lock()
			update, ok := c.State[kvp.Key.String()]
			exists = ok
			c.Lock.Unlock()

			log.Infof("[TEST] Key exists? %t: %+v", ok, update)
			if ok {
				// Expected key to not exist, and it does.
				return false, nil
			} else {
				// Expected key to not exist, and it doesn't.
				return true, nil
			}
		})

		// Expect the key to not exist.
		Expect(exists).To(Equal(false), fmt.Sprintf("Expected key not to exist: %s", kvp.Key))
	}
}

// GetSyncerValueFunc returns a function that can be used to query the value of
// an entry in our syncer state store.  It's useful for performing "Eventually" testing.
//
// The returned function returns the cached entry or nil if the entry does not
// exist in the cache.
func (c cb) GetSyncerValueFunc(key model.Key) func() interface{} {
	return func() interface{} {
		log.Infof("Checking entry in cache: %s", key)
		c.Lock.Lock()
		defer func() {
			c.Lock.Unlock()
		}()
		if entry, ok := c.State[key.String()]; ok {
			return entry.Value
		}
		return nil
	}
}

// GetSyncerValuePresentFunc returns a function that can be used to query whether an entry
// is in our syncer state store.  It's useful for performing "Eventually" testing.
//
// When checking for presence use this function rather than GetSyncerValueFunc() because
// the Value may itself by nil.
//
// The returned function returns true if the entry is present.
func (c cb) GetSyncerValuePresentFunc(key model.Key) func() interface{} {
	return func() interface{} {
		log.Infof("Checking entry in cache: %s", key)
		c.Lock.Lock()
		defer func() { c.Lock.Unlock() }()
		_, ok := c.State[key.String()]
		return ok
	}
}

func CreateClientAndSyncer(cfg capi.KubeConfig) (*KubeClient, *cb, api.Syncer) {
	// First create the client.
	c, err := NewKubeClient(&cfg)
	if err != nil {
		panic(err)
	}

	// Ensure the backend is initialized.
	err = c.EnsureInitialized()
	if err != nil {
		panic(err)
	}

	// Start the syncer.
	updateChan := make(chan api.Update)
	callback := cb{
		State:      map[string]api.Update{},
		status:     api.WaitForDatastore,
		Lock:       &sync.Mutex{},
		updateChan: updateChan,
	}
	syncer := c.Syncer(callback)
	return c, &callback, syncer
}

var _ = Describe("Test Syncer API for Kubernetes backend", func() {
	var (
		c      *KubeClient
		cb     *cb
		syncer api.Syncer
	)

	BeforeEach(func() {
		log.SetLevel(log.DebugLevel)

		// Start the syncer.
		cfg := capi.KubeConfig{K8sAPIEndpoint: "http://localhost:8080"}
		c, cb, syncer = CreateClientAndSyncer(cfg)
		syncer.Start()

		// Start processing updates.
		go cb.ProcessUpdates()
	})

	It("should handle a Namespace with DefaultDeny (v1beta annotation for namespace isolation)", func() {
		ns := k8sapi.Namespace{
			ObjectMeta: metav1.ObjectMeta{
				Name: "test-syncer-namespace-default-deny",
				Annotations: map[string]string{
					"net.beta.kubernetes.io/network-policy": "{\"ingress\": {\"isolation\": \"DefaultDeny\"}}",
				},
			},
		}

		// Make sure we clean up.  Don't check for errors since we attempt
		// to delete as part of the test below.
		defer func() {
			c.clientSet.Namespaces().Delete(ns.ObjectMeta.Name, &metav1.DeleteOptions{})
		}()

		By("Creating a namespace", func() {
			_, err := c.clientSet.Namespaces().Create(&ns)
			Expect(err).NotTo(HaveOccurred())
		})

		By("Performing a List of Profiles", func() {
			_, err := c.List(model.ProfileListOptions{})
			Expect(err).NotTo(HaveOccurred())
		})

		By("Performing a List of Policies", func() {
			_, err := c.List(model.PolicyListOptions{})
			Expect(err).NotTo(HaveOccurred())
		})

		By("Performing a Get on the Profile and ensure no error in the Calico API", func() {
			_, err := c.Get(model.ProfileKey{Name: fmt.Sprintf("default.%s", ns.ObjectMeta.Name)})
			Expect(err).NotTo(HaveOccurred())
		})

<<<<<<< HEAD
		// Expect corresponding Profile updates over the syncer for this Namespace.
		expectedName := "ns.projectcalico.org/test-syncer-namespace-default-deny"
		expectedKeys := []model.KVPair{
			{Key: model.ProfileRulesKey{model.ProfileKey{Name: expectedName}}},
			{Key: model.ProfileTagsKey{model.ProfileKey{Name: expectedName}}},
			{Key: model.ProfileLabelsKey{model.ProfileKey{Name: expectedName}}},
		}
		time.Sleep(1 * time.Second)
		cb.ExpectExists(expectedKeys)
=======
		By("Performing a Get on the Policy and ensure no error in the Calico API", func() {
			_, err := c.Get(model.PolicyKey{Name: fmt.Sprintf("ns.projectcalico.org/%s", ns.ObjectMeta.Name)})
			Expect(err).NotTo(HaveOccurred())
		})

		By("Checking the correct entries are in our cache", func() {
			expectedName := "ns.projectcalico.org/test-syncer-namespace-default-deny"
			Eventually(cb.GetSyncerValuePresentFunc(model.ProfileRulesKey{ProfileKey: model.ProfileKey{expectedName}})).Should(BeTrue())
			Eventually(cb.GetSyncerValuePresentFunc(model.ProfileTagsKey{ProfileKey: model.ProfileKey{expectedName}})).Should(BeTrue())
			Eventually(cb.GetSyncerValuePresentFunc(model.ProfileLabelsKey{ProfileKey: model.ProfileKey{expectedName}})).Should(BeTrue())
		})

		By("Deleting the namespace", func() {
			err := c.clientSet.Namespaces().Delete(ns.ObjectMeta.Name, &metav1.DeleteOptions{})
			Expect(err).NotTo(HaveOccurred())
		})

		By("Checking the correct entries are no longer in our cache", func() {
			expectedName := "ns.projectcalico.org/test-syncer-namespace-default-deny"
			Eventually(cb.GetSyncerValuePresentFunc(model.ProfileRulesKey{ProfileKey: model.ProfileKey{expectedName}}), slowCheck...).Should(BeFalse())
			Eventually(cb.GetSyncerValuePresentFunc(model.ProfileTagsKey{ProfileKey: model.ProfileKey{expectedName}})).Should(BeFalse())
			Eventually(cb.GetSyncerValuePresentFunc(model.ProfileLabelsKey{ProfileKey: model.ProfileKey{expectedName}})).Should(BeFalse())
		})
>>>>>>> 050be2ca
	})

	It("should handle a Namespace without any annotations", func() {
		ns := k8sapi.Namespace{
			ObjectMeta: metav1.ObjectMeta{
				Name:        "test-syncer-namespace-no-default-deny",
				Annotations: map[string]string{},
			},
		}

		// Make sure we clean up after ourselves.  Don't check for errors since we attempt
		// to delete as part of the test below.
		defer func() {
			c.clientSet.Namespaces().Delete(ns.ObjectMeta.Name, &metav1.DeleteOptions{})
		}()

		// Check to see if the create succeeded.
		By("Creating a namespace", func() {
			_, err := c.clientSet.Namespaces().Create(&ns)
			Expect(err).NotTo(HaveOccurred())
		})

		// Perform a List and ensure it shows up in the Calico API.
		By("listing Profiles", func() {
			_, err := c.List(model.ProfileListOptions{})
			Expect(err).NotTo(HaveOccurred())
		})

		By("listing Policies", func() {
			_, err := c.List(model.PolicyListOptions{})
			Expect(err).NotTo(HaveOccurred())
		})

		// Perform a Get and ensure no error in the Calico API.
		By("getting a Profile", func() {
			_, err := c.Get(model.ProfileKey{Name: fmt.Sprintf("default.%s", ns.ObjectMeta.Name)})
			Expect(err).NotTo(HaveOccurred())
		})
<<<<<<< HEAD
=======

		By("getting a Policy", func() {
			_, err := c.Get(model.PolicyKey{Name: fmt.Sprintf("ns.projectcalico.org/%s", ns.ObjectMeta.Name)})
			Expect(err).NotTo(HaveOccurred())
		})

		// Expect corresponding Profile updates over the syncer for this Namespace.
		By("Checking the correct entries are in our cache", func() {
			expectedName := "ns.projectcalico.org/test-syncer-namespace-no-default-deny"
			Eventually(cb.GetSyncerValuePresentFunc(model.ProfileRulesKey{ProfileKey: model.ProfileKey{expectedName}})).Should(BeTrue())
			Eventually(cb.GetSyncerValuePresentFunc(model.ProfileTagsKey{ProfileKey: model.ProfileKey{expectedName}})).Should(BeTrue())
			Eventually(cb.GetSyncerValuePresentFunc(model.ProfileLabelsKey{ProfileKey: model.ProfileKey{expectedName}})).Should(BeTrue())
		})

		By("deleting a namespace", func() {
			err := c.clientSet.Namespaces().Delete(ns.ObjectMeta.Name, &metav1.DeleteOptions{})
			Expect(err).NotTo(HaveOccurred())
		})

		By("Checking the correct entries are in no longer in our cache", func() {
			expectedName := "ns.projectcalico.org/test-syncer-namespace-no-default-deny"
			Eventually(cb.GetSyncerValuePresentFunc(model.ProfileRulesKey{ProfileKey: model.ProfileKey{expectedName}}), slowCheck...).Should(BeFalse())
			Eventually(cb.GetSyncerValuePresentFunc(model.ProfileTagsKey{ProfileKey: model.ProfileKey{expectedName}})).Should(BeFalse())
			Eventually(cb.GetSyncerValuePresentFunc(model.ProfileLabelsKey{ProfileKey: model.ProfileKey{expectedName}})).Should(BeFalse())
		})
>>>>>>> 050be2ca
	})

	It("should handle a basic NetworkPolicy", func() {
		np := extensions.NetworkPolicy{
			ObjectMeta: metav1.ObjectMeta{
				Name: "test-syncer-basic-net-policy",
			},
			Spec: extensions.NetworkPolicySpec{
				PodSelector: metav1.LabelSelector{
					MatchLabels: map[string]string{"label": "value"},
				},
				Ingress: []extensions.NetworkPolicyIngressRule{
					extensions.NetworkPolicyIngressRule{
						Ports: []extensions.NetworkPolicyPort{
							extensions.NetworkPolicyPort{},
						},
						From: []extensions.NetworkPolicyPeer{
							extensions.NetworkPolicyPeer{
								PodSelector: &metav1.LabelSelector{
									MatchLabels: map[string]string{
										"k": "v",
									},
								},
							},
						},
					},
				},
			},
		}
		res := c.clientSet.Extensions().RESTClient().
			Post().
			Resource("networkpolicies").
			Namespace("default").
			Body(&np).
			Do()

		// Make sure we clean up after ourselves.
		defer func() {
			res := c.clientSet.Extensions().RESTClient().
				Delete().
				Resource("networkpolicies").
				Namespace("default").
				Name(np.ObjectMeta.Name).
				Do()
			Expect(res.Error()).NotTo(HaveOccurred())
		}()

		// Check to see if the create succeeded.
		Expect(res.Error()).NotTo(HaveOccurred())

		// Perform a List and ensure it shows up in the Calico API.
		_, err := c.List(model.PolicyListOptions{})
		Expect(err).NotTo(HaveOccurred())

		// Perform a Get and ensure no error in the Calico API.
		_, err = c.Get(model.PolicyKey{Name: fmt.Sprintf("np.projectcalico.org/default.%s", np.ObjectMeta.Name)})
		Expect(err).NotTo(HaveOccurred())
	})

	// Add a defer to wait for policies to clean up.
	defer func() {
		log.Warnf("[TEST] Waiting for policies to tear down")
		It("should clean up all policies", func() {
			nps := extensions.NetworkPolicyList{}
			err := c.clientSet.Extensions().RESTClient().
				Get().
				Resource("networkpolicies").
				Namespace("default").
				Timeout(10 * time.Second).
				Do().Into(&nps)
			Expect(err).NotTo(HaveOccurred())

			// Loop until no network policies exist.
			for i := 0; i < 10; i++ {
				if len(nps.Items) == 0 {
					return
				}
				nps := extensions.NetworkPolicyList{}
				err := c.clientSet.Extensions().RESTClient().
					Get().
					Resource("networkpolicies").
					Namespace("default").
					Timeout(10 * time.Second).
					Do().Into(&nps)
				Expect(err).NotTo(HaveOccurred())
				time.Sleep(1 * time.Second)
			}
			panic(fmt.Sprintf("Failed to clean up policies: %+v", nps))
		})
	}()

	It("should handle a CRUD of System Network Policy", func() {
		// In the backend, the Policy name is prepended to indicate where
		// the policy is derived from in KDD.  The System Network Policy
		// is a TPR and in the backend the name is prepended with
		// "snp.projectcalico.org/".  The SNP CRUD operations assume that
		// the name is of the correct format (it's up to the calling code
		// to fan-out Policy CRUD operations to the appropriate KDD client
		// based on the prefix).
		kvp1Name := "snp.projectcalico.org/my-test-snp"
		kvp1 := &model.KVPair{
			Key:   model.PolicyKey{Name: kvp1Name},
			Value: &calicoAllowPolicyModel,
		}
		kvp1_2 := &model.KVPair{
			Key:   model.PolicyKey{Name: kvp1Name},
			Value: &calicoDisallowPolicyModel,
		}
		kvp2Name := "snp.projectcalico.org/my-test-snp2"
		kvp2 := &model.KVPair{
			Key:   model.PolicyKey{Name: kvp2Name},
			Value: &calicoAllowPolicyModel,
		}
		kvp2_2 := &model.KVPair{
			Key:   model.PolicyKey{Name: kvp2Name},
			Value: &calicoDisallowPolicyModel,
		}

		// Make sure we clean up after ourselves.  We allow this to fail because
		// part of our explicit testing below is to delete the resource.
		defer func() {
			c.snpClient.Delete(kvp1)
			c.snpClient.Delete(kvp2)
		}()

		// Check our syncer has the correct SNP entries for the two
		// System Network Protocols that this test manipulates.  Neither
		// have been created yet.
		By("Checking cache does not have System Network Policy entries", func() {
			Eventually(cb.GetSyncerValuePresentFunc(kvp1.Key)).Should(BeFalse())
			Eventually(cb.GetSyncerValuePresentFunc(kvp2.Key)).Should(BeFalse())
		})

		By("Creating a System Network Policy", func() {
			_, err := c.snpClient.Create(kvp1)
			Expect(err).NotTo(HaveOccurred())
		})

		By("Checking cache has correct System Network Policy entries", func() {
			Eventually(cb.GetSyncerValueFunc(kvp1.Key)).Should(Equal(kvp1.Value))
			Eventually(cb.GetSyncerValuePresentFunc(kvp2.Key)).Should(BeFalse())
		})

		By("Attempting to recreate an existing System Network Policy", func() {
			_, err := c.snpClient.Create(kvp1)
			Expect(err).To(HaveOccurred())
		})

		By("Updating an existing System Network Policy", func() {
			_, err := c.snpClient.Update(kvp1_2)
			Expect(err).NotTo(HaveOccurred())
		})

		By("Checking cache has correct System Network Policy entries", func() {
			Eventually(cb.GetSyncerValueFunc(kvp1.Key)).Should(Equal(kvp1_2.Value))
			Eventually(cb.GetSyncerValuePresentFunc(kvp2.Key)).Should(BeFalse())
		})

		By("Applying a non-existent System Network Policy", func() {
			_, err := c.snpClient.Apply(kvp2)
			Expect(err).NotTo(HaveOccurred())
		})

		By("Checking cache has correct System Network Policy entries", func() {
			Eventually(cb.GetSyncerValueFunc(kvp1.Key)).Should(Equal(kvp1_2.Value))
			Eventually(cb.GetSyncerValueFunc(kvp2.Key)).Should(Equal(kvp2.Value))
		})

		By("Updating the System Network Policy created by Apply", func() {
			_, err := c.snpClient.Apply(kvp2_2)
			Expect(err).NotTo(HaveOccurred())
		})

		By("Checking cache has correct System Network Policy entries", func() {
			Eventually(cb.GetSyncerValueFunc(kvp1.Key)).Should(Equal(kvp1_2.Value))
			Eventually(cb.GetSyncerValueFunc(kvp2.Key)).Should(Equal(kvp2_2.Value))
		})

		By("Deleted the System Network Policy created by Apply", func() {
			err := c.snpClient.Delete(kvp2)
			Expect(err).NotTo(HaveOccurred())
		})

		By("Checking cache has correct System Network Policy entries", func() {
			Eventually(cb.GetSyncerValueFunc(kvp1.Key)).Should(Equal(kvp1_2.Value))
			Eventually(cb.GetSyncerValuePresentFunc(kvp2.Key)).Should(BeFalse())
		})

		// Perform Get operations directly on the main client - this
		// will fan out requests to the appropriate Policy client
		// (including the System Network Policy client).
		By("Getting a missing System Network Policy", func() {
			_, err := c.Get(model.PolicyKey{Name: "my-test-snp"})
			Expect(err).To(HaveOccurred())
		})

		By("Listing a missing System Network Policy", func() {
			kvps, err := c.List(model.PolicyListOptions{Name: "my-test-snp"})
			Expect(err).ToNot(HaveOccurred())
			Expect(kvps).To(HaveLen(0))
		})

		By("Getting an existing System Network Policy", func() {
			kvp, err := c.Get(model.PolicyKey{Name: "snp.projectcalico.org/my-test-snp"})
			Expect(err).ToNot(HaveOccurred())
			Expect(kvp.Key.(model.PolicyKey).Name).To(Equal("snp.projectcalico.org/my-test-snp"))
			Expect(kvp.Value.(*model.Policy)).To(Equal(kvp1_2.Value))
		})

		By("Listing all policies (including a System Network Policy)", func() {
			// We expect namespace entries for kube-system, kube-public
			// and default.
			kvps, err := c.List(model.PolicyListOptions{})
			Expect(err).ToNot(HaveOccurred())
			Expect(kvps).To(HaveLen(4))
			Expect(kvps[len(kvps)-1].Key.(model.PolicyKey).Name).To(Equal("snp.projectcalico.org/my-test-snp"))
			Expect(kvps[len(kvps)-1].Value.(*model.Policy)).To(Equal(kvp1_2.Value))
		})

		By("Deleting an existing System Network Policy", func() {
			err := c.snpClient.Delete(kvp1)
			Expect(err).NotTo(HaveOccurred())
		})

		By("Checking cache has no System Network Policy entries", func() {
			Eventually(cb.GetSyncerValuePresentFunc(kvp1.Key)).Should(BeFalse())
			Eventually(cb.GetSyncerValuePresentFunc(kvp2.Key)).Should(BeFalse())
		})
	})

	It("should handle a basic Pod", func() {
		pod := k8sapi.Pod{
			ObjectMeta: metav1.ObjectMeta{
				Name:      "test-syncer-basic-pod",
				Namespace: "default",
			},
			Spec: k8sapi.PodSpec{
				Containers: []k8sapi.Container{
					k8sapi.Container{
						Name:    "container1",
						Image:   "busybox",
						Command: []string{"sleep", "3600"},
					},
				},
			},
		}
		_, err := c.clientSet.Pods("default").Create(&pod)

		// Make sure we clean up after ourselves.  This might fail if we reach the
		// test below which deletes this pod, but that's OK.
		defer func() {
			log.Warnf("[TEST] Cleaning up test pod: %s", pod.ObjectMeta.Name)
			_ = c.clientSet.Pods("default").Delete(pod.ObjectMeta.Name, &metav1.DeleteOptions{})
		}()
		By("Creating a pod", func() {
			Expect(err).NotTo(HaveOccurred())
		})

		By("Waiting for the pod to start", func() {
			// Wait up to 120s for pod to start running.
			log.Warnf("[TEST] Waiting for pod %s to start", pod.ObjectMeta.Name)
			for i := 0; i < 120; i++ {
				p, err := c.clientSet.Pods("default").Get(pod.ObjectMeta.Name, metav1.GetOptions{})
				Expect(err).NotTo(HaveOccurred())
				if p.Status.Phase == k8sapi.PodRunning {
					// Pod is running
					break
				}
				time.Sleep(1 * time.Second)
			}
			p, err := c.clientSet.Pods("default").Get(pod.ObjectMeta.Name, metav1.GetOptions{})
			Expect(err).NotTo(HaveOccurred())
			Expect(p.Status.Phase).To(Equal(k8sapi.PodRunning))
		})

		By("Performing a List() operation", func() {
			// Perform List and ensure it shows up in the Calico API.
			weps, err := c.List(model.WorkloadEndpointListOptions{})
			Expect(err).NotTo(HaveOccurred())
			Expect(len(weps)).To(BeNumerically(">", 0))
		})

		By("Performing a List(workloadID=pod) operation", func() {
			// Perform List, including a workloadID
			weps, err := c.List(model.WorkloadEndpointListOptions{
				WorkloadID: fmt.Sprintf("default.%s", pod.ObjectMeta.Name),
			})
			Expect(err).NotTo(HaveOccurred())
			Expect(len(weps)).To(Equal(1))
		})

		By("Performing a Get() operation", func() {
			// Perform a Get and ensure no error in the Calico API.
			wep, err := c.Get(model.WorkloadEndpointKey{WorkloadID: fmt.Sprintf("default.%s", pod.ObjectMeta.Name)})
			Expect(err).NotTo(HaveOccurred())
			_, err = c.Apply(wep)
			Expect(err).NotTo(HaveOccurred())
		})

		// The expected KVPair keys that should exist as a result of creating this Pod.
		expectedKeys := []model.KVPair{
			{Key: model.WorkloadEndpointKey{
				Hostname:       "127.0.0.1",
				OrchestratorID: "k8s",
				WorkloadID:     fmt.Sprintf("default.%s", pod.ObjectMeta.Name),
				EndpointID:     "eth0",
			}},
		}

		By("Expecting an update on the Syncer API", func() {
			cb.ExpectExists(expectedKeys)
		})

		By("Expecting a Syncer snapshot to include the update", func() {
			// Create a new syncer / callback pair so that it performs a snapshot.
			cfg := capi.KubeConfig{K8sAPIEndpoint: "http://localhost:8080"}
			_, snapshotCallbacks, snapshotSyncer := CreateClientAndSyncer(cfg)
			go snapshotCallbacks.ProcessUpdates()
			snapshotSyncer.Start()

			// Expect the snapshot to include the right keys.
			snapshotCallbacks.ExpectExists(expectedKeys)
		})

		By("Deleting the Pod and expecting the wep to be deleted", func() {
			err = c.clientSet.Pods("default").Delete(pod.ObjectMeta.Name, &metav1.DeleteOptions{})
			Expect(err).NotTo(HaveOccurred())
			cb.ExpectDeleted(expectedKeys)
		})
	})

	// Add a defer to wait for all pods to clean up.
	defer func() {
		It("should clean up all pods", func() {
			log.Warnf("[TEST] Waiting for pods to tear down")
			pods, err := c.clientSet.Pods("default").List(metav1.ListOptions{})
			Expect(err).NotTo(HaveOccurred())

			// Wait up to 60s for pod cleanup to occur.
			for i := 0; i < 60; i++ {
				if len(pods.Items) == 0 {
					return
				}
				pods, err = c.clientSet.Pods("default").List(metav1.ListOptions{})
				Expect(err).NotTo(HaveOccurred())
				time.Sleep(1 * time.Second)
			}
			panic(fmt.Sprintf("Failed to clean up pods: %+v", pods))
		})
	}()

	It("should not error on unsupported List() calls", func() {
		objs, err := c.List(model.BGPPeerListOptions{})
		Expect(err).NotTo(HaveOccurred())
		Expect(len(objs)).To(Equal(0))
	})

	It("should report ErrorResourceDoesNotExist for HostConfig", func() {
		kv, err := c.Get(model.HostConfigKey{Hostname: "host", Name: "foo"})
		Expect(kv).To(BeNil())
		Expect(err).To(BeAssignableToTypeOf(errors.ErrorResourceDoesNotExist{}))
	})

	It("should support setting and getting GlobalConfig", func() {
		gc := &model.KVPair{
			Key: model.GlobalConfigKey{
				Name: "ClusterGUID",
			},
			Value: "someguid",
		}
		var updGC *model.KVPair
		var err error

		By("creating a new object", func() {
			updGC, err = c.Create(gc)
			Expect(err).NotTo(HaveOccurred())
			Expect(updGC.Value.(string)).To(Equal(gc.Value.(string)))
			Expect(updGC.Key.(model.GlobalConfigKey).Name).To(Equal("ClusterGUID"))
			Expect(updGC.Revision).NotTo(BeNil())
		})

		By("getting an existing object", func() {
			updGC, err = c.Get(gc.Key)
			Expect(err).NotTo(HaveOccurred())
			Expect(updGC.Value.(string)).To(Equal(gc.Value.(string)))
			Expect(updGC.Key.(model.GlobalConfigKey).Name).To(Equal("ClusterGUID"))
			Expect(updGC.Revision).NotTo(BeNil())
		})

		By("updating an existing object", func() {
			updGC.Value = "someotherguid"
			updGC, err = c.Update(updGC)
			Expect(err).NotTo(HaveOccurred())
			Expect(updGC.Value.(string)).To(Equal("someotherguid"))
		})

		By("getting the updated object", func() {
			updGC, err = c.Get(gc.Key)
			Expect(err).NotTo(HaveOccurred())
			Expect(updGC.Value.(string)).To(Equal("someotherguid"))
			Expect(updGC.Key.(model.GlobalConfigKey).Name).To(Equal("ClusterGUID"))
			Expect(updGC.Revision).NotTo(BeNil())
		})

		By("applying an existing object", func() {
			updGC.Value = "somenewguid"
			updGC, err = c.Apply(updGC)
			Expect(err).NotTo(HaveOccurred())
			Expect(updGC.Value.(string)).To(Equal("somenewguid"))
		})

		By("getting the applied object", func() {
			updGC, err = c.Get(gc.Key)
			Expect(err).NotTo(HaveOccurred())
			Expect(updGC.Value.(string)).To(Equal("somenewguid"))
			Expect(updGC.Key.(model.GlobalConfigKey).Name).To(Equal("ClusterGUID"))
			Expect(updGC.Revision).NotTo(BeNil())
		})

		By("deleting an existing object", func() {
			err = c.Delete(gc)
			Expect(err).NotTo(HaveOccurred())
		})

		By("getting a non-existing object", func() {
			updGC, err = c.Get(gc.Key)
			Expect(err).To(HaveOccurred())
			Expect(updGC).To(BeNil())
		})

		By("applying a new object", func() {
			updGC, err = c.Apply(gc)
			Expect(err).NotTo(HaveOccurred())
			Expect(updGC.Value.(string)).To(Equal(gc.Value.(string)))
		})

		By("getting the applied object", func() {
			updGC, err = c.Get(gc.Key)
			Expect(err).NotTo(HaveOccurred())
			Expect(updGC.Value.(string)).To(Equal(gc.Value.(string)))
			Expect(updGC.Key.(model.GlobalConfigKey).Name).To(Equal("ClusterGUID"))
			Expect(updGC.Revision).NotTo(BeNil())
		})
	})

	It("should support setting and getting IP Pools", func() {
		By("listing IP pools when none have been created", func() {
			_, err := c.List(model.IPPoolListOptions{})
			Expect(err).NotTo(HaveOccurred())
		})

		By("creating an IP Pool and getting it back", func() {
			_, cidr, _ := cnet.ParseCIDR("192.168.0.0/16")
			pool := &model.KVPair{
				Key: model.IPPoolKey{
					CIDR: *cidr,
				},
				Value: &model.IPPool{
					CIDR:          *cidr,
					IPIPInterface: "tunl0",
					Masquerade:    true,
					IPAM:          true,
					Disabled:      true,
				},
			}
			_, err := c.Create(pool)
			Expect(err).NotTo(HaveOccurred())

			receivedPool, err := c.Get(pool.Key)
			Expect(err).NotTo(HaveOccurred())
			Expect(receivedPool.Value.(*model.IPPool).CIDR).To(Equal(*cidr))
			Expect(receivedPool.Value.(*model.IPPool).IPIPInterface).To(Equal("tunl0"))
			Expect(receivedPool.Value.(*model.IPPool).Masquerade).To(Equal(true))
			Expect(receivedPool.Value.(*model.IPPool).IPAM).To(Equal(true))
			Expect(receivedPool.Value.(*model.IPPool).Disabled).To(Equal(true))
		})

		By("deleting the IP Pool", func() {
			_, cidr, _ := cnet.ParseCIDR("192.168.0.0/16")
			err := c.Delete(&model.KVPair{
				Key: model.IPPoolKey{
					CIDR: *cidr,
				},
				Value: &model.IPPool{
					CIDR:          *cidr,
					IPIPInterface: "tunl0",
					Masquerade:    true,
					IPAM:          true,
					Disabled:      true,
				},
			})
			Expect(err).NotTo(HaveOccurred())
		})
	})

	It("Should support getting, deleting, and listing Nodes", func() {
		nodeHostname := ""
		var kvp model.KVPair
		ip, cidr, _ := cnet.ParseCIDR("192.168.0.101/24")

		By("Listing all Nodes", func() {
			nodes, err := c.List(model.NodeListOptions{})
			Expect(err).NotTo(HaveOccurred())
			// Get the hostname so we can make a Get call
			kvp = *nodes[0]
			nodeHostname = kvp.Key.(model.NodeKey).Hostname
		})

		By("Getting a specific nodeHostname", func() {
			n, err := c.Get(model.NodeKey{Hostname: nodeHostname})
			Expect(err).NotTo(HaveOccurred())

			// Check to see we have the right Node
			Expect(nodeHostname).To(Equal(n.Key.(model.NodeKey).Hostname))
		})

		By("Creating a new Node", func() {
			_, err := c.Create(&kvp)
			Expect(err).To(HaveOccurred())
		})

		By("Getting non-existent Node", func() {
			_, err := c.Get(model.NodeKey{Hostname: "Fake"})
			Expect(err).To(HaveOccurred())
		})

		By("Deleting a Node", func() {
			err := c.Delete(&kvp)
			Expect(err).To(HaveOccurred())
		})

		By("Applying changes to a node", func() {
			newAsn := numorstring.ASNumber(23455)

			testKvp := model.KVPair{
				Key: model.NodeKey{
					Hostname: kvp.Key.(model.NodeKey).Hostname,
				},
				Value: &model.Node{
					BGPASNumber: &newAsn,
					BGPIPv4Net:  cidr,
					BGPIPv4Addr: ip,
				},
			}
			node, err := c.Apply(&testKvp)
			Expect(err).NotTo(HaveOccurred())
			Expect(*node.Value.(*model.Node).BGPASNumber).To(Equal(newAsn))

			// Also check that Get() returns the changes
			getNode, err := c.Get(kvp.Key.(model.NodeKey))
			Expect(err).NotTo(HaveOccurred())
			Expect(*getNode.Value.(*model.Node).BGPASNumber).To(Equal(newAsn))

			// We do not support creating Nodes, we should see an error
			// if the Node does not exist.
			missingKvp := model.KVPair{
				Key: model.NodeKey{
					Hostname: "IDontExist",
				},
			}
			_, err = c.Apply(&missingKvp)

			Expect(err).To(HaveOccurred())
		})

		By("Updating a Node", func() {
			testKvp := model.KVPair{
				Key: model.NodeKey{
					Hostname: kvp.Key.(model.NodeKey).Hostname,
				},
				Value: &model.Node{
					BGPIPv4Net:  cidr,
					BGPIPv4Addr: ip,
				},
			}
			node, err := c.Update(&testKvp)

			Expect(err).NotTo(HaveOccurred())
			Expect(node.Value.(*model.Node).BGPASNumber).To(BeNil())

			// Also check that Get() returns the changes
			getNode, err := c.Get(kvp.Key.(model.NodeKey))
			Expect(err).NotTo(HaveOccurred())
			Expect(getNode.Value.(*model.Node).BGPASNumber).To(BeNil())
		})

		By("Syncing HostIPs over the Syncer", func() {
			expectExist := []model.KVPair{
				{Key: model.HostIPKey{Hostname: nodeHostname}},
			}

			// Expect the snapshot to include the right keys.
			cb.ExpectExists(expectExist)
		})

		By("Not syncing Nodes when K8sDisableNodePoll is enabled", func() {
			cfg := capi.KubeConfig{K8sAPIEndpoint: "http://localhost:8080", K8sDisableNodePoll: true}
			_, snapshotCallbacks, snapshotSyncer := CreateClientAndSyncer(cfg)

			go snapshotCallbacks.ProcessUpdates()
			snapshotSyncer.Start()

			expectNotExist := []model.KVPair{
				{Key: model.HostIPKey{Hostname: nodeHostname}},
			}

			// Expect the snapshot to have not received the update.
			snapshotCallbacks.ExpectDeleted(expectNotExist)
		})
	})

	It("Should support Getting and Listing HostConfig", func() {
		By("Listing all Nodes HostConfig", func() {
			l, err := c.List(model.HostConfigListOptions{Hostname: ""})
			Expect(err).NotTo(HaveOccurred())
			Expect(l[0].Value).NotTo(BeZero())
		})

		By("Getting a specific Nodes HostConfig", func() {
			h, err := c.Get(model.HostConfigKey{Hostname: "127.0.0.1", Name: "IpInIpTunnelAddr"})
			Expect(err).NotTo(HaveOccurred())
			Expect(h.Value).NotTo(BeZero())
		})
	})
})<|MERGE_RESOLUTION|>--- conflicted
+++ resolved
@@ -35,8 +35,6 @@
 	"k8s.io/apimachinery/pkg/util/wait"
 	k8sapi "k8s.io/client-go/pkg/api/v1"
 	extensions "k8s.io/client-go/pkg/apis/extensions/v1beta1"
-<<<<<<< HEAD
-=======
 )
 
 var (
@@ -74,7 +72,6 @@
 		60 * time.Second,
 		1 * time.Second,
 	}
->>>>>>> 050be2ca
 )
 
 // cb implements the callback interface required for the
@@ -322,7 +319,6 @@
 			Expect(err).NotTo(HaveOccurred())
 		})
 
-<<<<<<< HEAD
 		// Expect corresponding Profile updates over the syncer for this Namespace.
 		expectedName := "ns.projectcalico.org/test-syncer-namespace-default-deny"
 		expectedKeys := []model.KVPair{
@@ -332,11 +328,6 @@
 		}
 		time.Sleep(1 * time.Second)
 		cb.ExpectExists(expectedKeys)
-=======
-		By("Performing a Get on the Policy and ensure no error in the Calico API", func() {
-			_, err := c.Get(model.PolicyKey{Name: fmt.Sprintf("ns.projectcalico.org/%s", ns.ObjectMeta.Name)})
-			Expect(err).NotTo(HaveOccurred())
-		})
 
 		By("Checking the correct entries are in our cache", func() {
 			expectedName := "ns.projectcalico.org/test-syncer-namespace-default-deny"
@@ -356,7 +347,6 @@
 			Eventually(cb.GetSyncerValuePresentFunc(model.ProfileTagsKey{ProfileKey: model.ProfileKey{expectedName}})).Should(BeFalse())
 			Eventually(cb.GetSyncerValuePresentFunc(model.ProfileLabelsKey{ProfileKey: model.ProfileKey{expectedName}})).Should(BeFalse())
 		})
->>>>>>> 050be2ca
 	})
 
 	It("should handle a Namespace without any annotations", func() {
@@ -395,13 +385,6 @@
 			_, err := c.Get(model.ProfileKey{Name: fmt.Sprintf("default.%s", ns.ObjectMeta.Name)})
 			Expect(err).NotTo(HaveOccurred())
 		})
-<<<<<<< HEAD
-=======
-
-		By("getting a Policy", func() {
-			_, err := c.Get(model.PolicyKey{Name: fmt.Sprintf("ns.projectcalico.org/%s", ns.ObjectMeta.Name)})
-			Expect(err).NotTo(HaveOccurred())
-		})
 
 		// Expect corresponding Profile updates over the syncer for this Namespace.
 		By("Checking the correct entries are in our cache", func() {
@@ -422,7 +405,6 @@
 			Eventually(cb.GetSyncerValuePresentFunc(model.ProfileTagsKey{ProfileKey: model.ProfileKey{expectedName}})).Should(BeFalse())
 			Eventually(cb.GetSyncerValuePresentFunc(model.ProfileLabelsKey{ProfileKey: model.ProfileKey{expectedName}})).Should(BeFalse())
 		})
->>>>>>> 050be2ca
 	})
 
 	It("should handle a basic NetworkPolicy", func() {
@@ -633,11 +615,9 @@
 		})
 
 		By("Listing all policies (including a System Network Policy)", func() {
-			// We expect namespace entries for kube-system, kube-public
-			// and default.
 			kvps, err := c.List(model.PolicyListOptions{})
 			Expect(err).ToNot(HaveOccurred())
-			Expect(kvps).To(HaveLen(4))
+			Expect(kvps).To(HaveLen(1))
 			Expect(kvps[len(kvps)-1].Key.(model.PolicyKey).Name).To(Equal("snp.projectcalico.org/my-test-snp"))
 			Expect(kvps[len(kvps)-1].Value.(*model.Policy)).To(Equal(kvp1_2.Value))
 		})
