--- conflicted
+++ resolved
@@ -17,13 +17,9 @@
 import (
 	"crypto/sha1"
 	"encoding/hex"
-<<<<<<< HEAD
-=======
-	"encoding/json"
 	goerrors "errors"
 	"fmt"
 	"strings"
->>>>>>> 050be2ca
 
 	log "github.com/Sirupsen/logrus"
 	metav1 "k8s.io/apimachinery/pkg/apis/meta/v1"
