--- conflicted
+++ resolved
@@ -203,7 +203,6 @@
 	return updated
 }
 
-<<<<<<< HEAD
 // parseServiceAccounts takes a v2 service account selector and returns the appropriate v1 representation
 // by prefixing the keys with the `pcsa.` prefix. For example, `k == 'v'` becomes `pcsa.k == 'v'`.
 func parseServiceAccounts(sam *apiv2.ServiceAccountMatch) string {
@@ -243,14 +242,14 @@
 	log.Debugf("SA Selector post-parse is: %s", parsedSelector.String())
 
 	return parsedSelector.String()
-=======
+}
+
 // convertV3ProtocolToV1 converts a v1 protocol string to a v3 protocol string
 func convertV3ProtocolToV1(p *numorstring.Protocol) *numorstring.Protocol {
 	if p != nil && p.Type == numorstring.NumOrStringString {
 		p.StrVal = strings.ToLower(p.String())
 	}
 	return p
->>>>>>> 316c6ea0
 }
 
 // normalizeIPNet converts an IPNet to a network by ensuring the IP address is correctly masked.
