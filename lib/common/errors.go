--- conflicted
+++ resolved
@@ -94,8 +94,7 @@
 }
 
 func (e ErrorInsufficientIdentifiers) Error() string {
-<<<<<<< HEAD
-	return "insufficient identifiers"
+	return fmt.Sprintf("insufficient identifiers, missing '%s'", e.Name)
 }
 
 // Error indicating an atomic update attempt that failed due to a update conflict.
@@ -105,7 +104,4 @@
 
 func (e ErrorResourceUpdateConflict) Error() string {
 	return fmt.Sprintf("update conflict: '%s'", e.Identifier)
-=======
-	return fmt.Sprintf("insufficient identifiers, missing '%s'", e.Name)
->>>>>>> 438f7989
 }