--- conflicted
+++ resolved
@@ -64,13 +64,12 @@
 	return newHostEndpoints(c)
 }
 
-<<<<<<< HEAD
 func (c *Client) IPAM() IPAMInterface {
 	return NewIPAM(c)
-=======
+}
+
 func (c *Client) WorkloadEndpoints() WorkloadEndpointInterface {
 	return newWorkloadEndpoints(c)
->>>>>>> 62d738f7
 }
 
 // Load the client config from the specified file (if specified) and from environment
